--- conflicted
+++ resolved
@@ -198,18 +198,14 @@
         );
 
         assert_eq!(cmd.extract_command_and_filter("", None), None);
-<<<<<<< HEAD
         assert_eq!(
             cmd.extract_command_and_filter("git-tool apps ", Some(14)),
             Some(("git-tool apps".to_string(), "".to_string()))
         );
-=======
-        assert_eq!(cmd.extract_command_and_filter("git-tool apps", Some(14)), Some(("git-tool apps".to_string(), "".to_string())));
 
         assert_eq!(cmd.extract_command_and_filter("gt o", Some(5)), Some(("gt o".to_string(), "".to_string())));
         assert_eq!(cmd.extract_command_and_filter("gt o sie", Some(8)), Some(("gt o".to_string(), "sie".to_string())));
         assert_eq!(cmd.extract_command_and_filter("gt update", Some(10)), Some(("gt update".to_string(), "".to_string())));
->>>>>>> 1f64afce
     }
 
     #[test]
