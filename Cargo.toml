[package]
name = "git-tool"
version = "3.7.0"
authors = [
    "Benjamin Pannell <benjamin@pannell.dev>",
    "Aideen Fay <me@aideen.dev>",
]
edition = "2021"

[[bin]]
name = "git-tool"

[dependencies]
async-trait = "0.1"
base64 = "0.22"
chrono = { version = "0.4.40" }
clap = { version = "4.5.35", features = ["cargo", "env", "string"] }
directories-next = "2.0"
futures = "0.3"
gtmpl = "0.7"
http = "0.2"
human-errors = "0.1.5"
inventory = "0.3.20"
itertools = "0.14"
keyring = { version = "3.6.2", optional = true }
lazy_static = "1.5"
nix = { version = "0.29.0", features = ["process", "signal"] }
rpassword = { version = "7.3", optional = true }
reqwest = { version = "0.11.27", default-features = false, features = [
    "rustls-tls",
    "json",
    "stream",
] }
semver = "1.0"
serde = { version = "1.0", features = ["derive", "rc"] }
serde_json = "1.0"
serde_yaml = "0.9"
shell-words = "1.1"
tempfile = "3.19"
tokio = { version = "1.44", features = [
    "rt",
    "rt-multi-thread",
    "time",
    "fs",
    "process",
    "macros",
    "signal",
] }
tracing-batteries = { git = "https://github.com/sierrasoftworks/tracing-batteries-rs.git" }

[dev-dependencies]
mockall = "0.13.1"
<<<<<<< HEAD
rstest = "0.21"
=======
rstest = "0.25"
>>>>>>> 407802c0
sentry = { version = "0.36", default-features = false, features = [
    "reqwest",
    "rustls",
    "log",
    "test",
] }

[features]
default = ["auth"]
auth = ["keyring", "rpassword"]

# This feature disables tests which access the network, system secret store,
# or portions of the filesystem OTHER than the $TMP directory.
#
# We explicitly permit access to $TMP to permit validation of a range
# of behaviours which are otherwise extremely costly to mock and subject
# to complex failure modes.
pure-tests = []

[profile.release]
debug = true<|MERGE_RESOLUTION|>--- conflicted
+++ resolved
@@ -50,11 +50,7 @@
 
 [dev-dependencies]
 mockall = "0.13.1"
-<<<<<<< HEAD
-rstest = "0.21"
-=======
 rstest = "0.25"
->>>>>>> 407802c0
 sentry = { version = "0.36", default-features = false, features = [
     "reqwest",
     "rustls",
